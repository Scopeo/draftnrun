--- conflicted
+++ resolved
@@ -148,11 +148,8 @@
                 org_id, org_llm_providers = self.get_org_info_from_ancestors(json.loads(span.to_json()).parent_id)
 
             provider = span.attributes.get(SpanAttributes.LLM_PROVIDER)
-<<<<<<< HEAD
+
             if provider is None or provider not in org_llm_providers:
-=======
-            if provider is None and provider not in org_llm_providers:
->>>>>>> 67ae7bf0
                 cost_info = self.session.execute(
                     select(Cost.credits_per_input_token, Cost.credits_per_output_token)
                     .join(LLMCost, LLMCost.id == Cost.id)

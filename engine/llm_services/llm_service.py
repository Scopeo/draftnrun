--- conflicted
+++ resolved
@@ -194,7 +194,7 @@
             case _:
                 raise ValueError(f"Invalid provider: {self._provider}")
 
-<<<<<<< HEAD
+
     def _run_openai_function_call(
         self,
         client,
@@ -212,10 +212,9 @@
             tool_choice=tool_choice,
         )
         return response
-
-=======
-    @with_usage_check
->>>>>>> efbc7ea5
+      
+ 
+    @with_usage_check
     def function_call(
         self,
         messages: list[dict] | str,

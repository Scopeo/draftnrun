from uuid import UUID

from sqlalchemy.orm import Session

from ada_backend.database import models as db
from ada_backend.database.component_definition_seeding import upsert_tool_descriptions
from ada_backend.database.utils import DEFAULT_TOOL_DESCRIPTION
from engine.agent.tools.tavily_search_tool import TAVILY_TOOL_DESCRIPTION
from engine.agent.tools.api_call_tool import API_CALL_TOOL_DESCRIPTION
from engine.agent.document_enhanced_llm_call import DEFAULT_DOCUMENT_ENHANCED_LLM_CALL_TOOL_DESCRIPTION
from engine.agent.inputs_outputs.input import DEFAULT_INPUT_TOOL_DESCRIPTION
from engine.agent.filter import DEFAULT_FILTER_TOOL_DESCRIPTION
from engine.agent.rag.rag import format_rag_tool_description
from engine.agent.react_function_calling import get_dummy_ai_agent_description
from engine.agent.sql.react_sql_tool import DEFAULT_REACT_SQL_TOOL_DESCRIPTION
from engine.agent.sql.run_sql_query_tool import DEFAULT_RUN_SQL_QUERY_TOOL_DESCRIPTION
from engine.agent.web_search_tool_openai import DEFAULT_WEB_SEARCH_OPENAI_TOOL_DESCRIPTION
<<<<<<< HEAD
from engine.agent.tools.python_code_interpreter_e2b_tool import E2B_PYTHONCODE_INTERPRETER_TOOL_DESCRIPTION
from engine.integrations.gmail_sender import GMAIL_SENDER_TOOL_DESCRIPTION
=======
from engine.agent.tools.python_code_runner import PYTHON_CODE_RUNNER_TOOL_DESCRIPTION
from engine.agent.tools.terminal_command_runner import TERMINAL_COMMAND_RUNNER_TOOL_DESCRIPTION
>>>>>>> c3426134


TOOL_DESCRIPTION_UUIDS = {
    "default_ai_agent_description": UUID("1a4d4098-c2b4-4078-96a6-0a8f9c7d018c"),
    "tavily_tool_description": UUID("768450eb-b07a-4efc-bbb9-48c9b1a9f556"),
    "default_api_call_tool_description": UUID("030b0418-1d7e-4764-8406-1875aec47c2d"),
    "default_react_sql_tool_description": UUID("3e2cc209-dc89-45a1-9c90-58a2c35fd574"),
    "default_rag_tool_description": UUID("e0f7719c-cc5c-4c71-9db0-b161875d1144"),
    "default_run_sql_query_tool_description": UUID("949c27b4-5403-42b0-bad6-1c71a7a4e5d1"),
    "default_tool_description": UUID("15e1198f-850a-4f66-91d7-34286de52795"),
    "default_web_search_openai_tool_description": UUID("b6d6d281-6c75-4d1b-a750-40b53deea3f6"),
    "default_document_enhanced_llm_agent": UUID("d01978d9-c785-4492-9e71-7af0aa8c05f7"),
    "default_input_tool_description": UUID("5be22376-7d08-486b-a004-b495bae58f77"),
    "default_filter_tool_description": UUID("6cf33487-8e19-597c-b115-c5a6cbf69a88"),
<<<<<<< HEAD
    "python_code_interpreter_e2b_tool_description": UUID("e2b11111-2222-3333-4444-555555555555"),
    "gmail_sender_tool_description": UUID("c1d3aca1-5187-40c6-a350-e3b28b15c802"),
=======
    "python_code_runner_tool_description": UUID("e2b11111-2222-3333-4444-555555555555"),
    "terminal_command_runner_tool_description": UUID("e2b11112-2222-3333-4444-555555555555"),
>>>>>>> c3426134
}


def seed_tool_description(session: Session):
    default_ai_agent_description = db.ToolDescription(
        id=TOOL_DESCRIPTION_UUIDS["default_ai_agent_description"], **get_dummy_ai_agent_description().model_dump()
    )
    default_tavily_tool_description = db.ToolDescription(
        id=TOOL_DESCRIPTION_UUIDS["tavily_tool_description"], **TAVILY_TOOL_DESCRIPTION.model_dump()
    )
    default_api_call_tool_description = db.ToolDescription(
        id=TOOL_DESCRIPTION_UUIDS["default_api_call_tool_description"], **API_CALL_TOOL_DESCRIPTION.model_dump()
    )
    default_react_sql_tool_description = db.ToolDescription(
        id=TOOL_DESCRIPTION_UUIDS["default_react_sql_tool_description"],
        **DEFAULT_REACT_SQL_TOOL_DESCRIPTION.model_dump(),
    )
    default_rag_tool_description = db.ToolDescription(
        id=TOOL_DESCRIPTION_UUIDS["default_rag_tool_description"],
        **format_rag_tool_description(source="notion").model_dump(),
    )
    default_run_sql_query_tool_description = db.ToolDescription(
        id=TOOL_DESCRIPTION_UUIDS["default_run_sql_query_tool_description"],
        **DEFAULT_RUN_SQL_QUERY_TOOL_DESCRIPTION.model_dump(),
    )
    default_tool_description = db.ToolDescription(
        id=TOOL_DESCRIPTION_UUIDS["default_tool_description"], **DEFAULT_TOOL_DESCRIPTION.model_dump()
    )
    default_web_search_openai_tool_description = db.ToolDescription(
        id=TOOL_DESCRIPTION_UUIDS["default_web_search_openai_tool_description"],
        **DEFAULT_WEB_SEARCH_OPENAI_TOOL_DESCRIPTION.model_dump(),
    )
    default_document_enhanced_llm_agent = db.ToolDescription(
        id=TOOL_DESCRIPTION_UUIDS["default_document_enhanced_llm_agent"],
        **DEFAULT_DOCUMENT_ENHANCED_LLM_CALL_TOOL_DESCRIPTION.model_dump(),
    )
    default_input_tool_description = db.ToolDescription(
        id=TOOL_DESCRIPTION_UUIDS["default_input_tool_description"], **DEFAULT_INPUT_TOOL_DESCRIPTION.model_dump()
    )
    default_filter_tool_description = db.ToolDescription(
        id=TOOL_DESCRIPTION_UUIDS["default_filter_tool_description"], **DEFAULT_FILTER_TOOL_DESCRIPTION.model_dump()
    )
    python_code_runner_tool_description = db.ToolDescription(
        id=TOOL_DESCRIPTION_UUIDS["python_code_runner_tool_description"],
        **PYTHON_CODE_RUNNER_TOOL_DESCRIPTION.model_dump(),
    )
    terminal_command_runner_tool_description = db.ToolDescription(
        id=TOOL_DESCRIPTION_UUIDS["terminal_command_runner_tool_description"],
        **TERMINAL_COMMAND_RUNNER_TOOL_DESCRIPTION.model_dump(),
    )
    gmail_sender_tool_description = db.ToolDescription(
        id=TOOL_DESCRIPTION_UUIDS["gmail_sender_tool_description"],
        **GMAIL_SENDER_TOOL_DESCRIPTION.model_dump(),
    )
    upsert_tool_descriptions(
        session=session,
        tool_descriptions=[
            default_ai_agent_description,
            default_tavily_tool_description,
            default_api_call_tool_description,
            default_react_sql_tool_description,
            default_rag_tool_description,
            default_run_sql_query_tool_description,
            default_tool_description,
            default_web_search_openai_tool_description,
            default_document_enhanced_llm_agent,
            default_input_tool_description,
            default_filter_tool_description,
<<<<<<< HEAD
            python_code_interpreter_e2b_tool_description,
            gmail_sender_tool_description,
=======
            python_code_runner_tool_description,
            terminal_command_runner_tool_description,
>>>>>>> c3426134
        ],
    )<|MERGE_RESOLUTION|>--- conflicted
+++ resolved
@@ -15,13 +15,9 @@
 from engine.agent.sql.react_sql_tool import DEFAULT_REACT_SQL_TOOL_DESCRIPTION
 from engine.agent.sql.run_sql_query_tool import DEFAULT_RUN_SQL_QUERY_TOOL_DESCRIPTION
 from engine.agent.web_search_tool_openai import DEFAULT_WEB_SEARCH_OPENAI_TOOL_DESCRIPTION
-<<<<<<< HEAD
-from engine.agent.tools.python_code_interpreter_e2b_tool import E2B_PYTHONCODE_INTERPRETER_TOOL_DESCRIPTION
 from engine.integrations.gmail_sender import GMAIL_SENDER_TOOL_DESCRIPTION
-=======
 from engine.agent.tools.python_code_runner import PYTHON_CODE_RUNNER_TOOL_DESCRIPTION
 from engine.agent.tools.terminal_command_runner import TERMINAL_COMMAND_RUNNER_TOOL_DESCRIPTION
->>>>>>> c3426134
 
 
 TOOL_DESCRIPTION_UUIDS = {
@@ -36,13 +32,9 @@
     "default_document_enhanced_llm_agent": UUID("d01978d9-c785-4492-9e71-7af0aa8c05f7"),
     "default_input_tool_description": UUID("5be22376-7d08-486b-a004-b495bae58f77"),
     "default_filter_tool_description": UUID("6cf33487-8e19-597c-b115-c5a6cbf69a88"),
-<<<<<<< HEAD
-    "python_code_interpreter_e2b_tool_description": UUID("e2b11111-2222-3333-4444-555555555555"),
     "gmail_sender_tool_description": UUID("c1d3aca1-5187-40c6-a350-e3b28b15c802"),
-=======
     "python_code_runner_tool_description": UUID("e2b11111-2222-3333-4444-555555555555"),
     "terminal_command_runner_tool_description": UUID("e2b11112-2222-3333-4444-555555555555"),
->>>>>>> c3426134
 }
 
 
@@ -111,12 +103,8 @@
             default_document_enhanced_llm_agent,
             default_input_tool_description,
             default_filter_tool_description,
-<<<<<<< HEAD
-            python_code_interpreter_e2b_tool_description,
             gmail_sender_tool_description,
-=======
             python_code_runner_tool_description,
             terminal_command_runner_tool_description,
->>>>>>> c3426134
         ],
     )
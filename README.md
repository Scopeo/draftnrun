# [Draft'n run](https://draftnrun.com)

We provide here a guide on how to set up **locally** your Draft'n run backend application.

## Set up the services

### Installations third-party packages

You will need to install the following packages:

- [Git](https://git-scm.com/book/en/v2/Getting-Started-Installing-Git)
- [Docker](https://docs.docker.com/engine/install/)
- [Docker Compose](https://docs.docker.com/compose/)
- [Supabase CLI](https://supabase.com/docs/guides/local-development/cli/getting-started?queryGroups=platform&platform=macos)

### Set up and run backend services

To use the backend of the app, you will need to run a Docker Compose file that launches the following services:

<<<<<<< HEAD
- postgres (with 3 databases: ada_backend, ada_ingestion, ada_traces)
- redis
- qdrant
- prometheus
=======
- postgres  
- redis  
- qdrant  
- prometheus  
- seaweedFS
>>>>>>> 7fed525c

#### Credentials for the services

You will need to create two env files related to those services:

- `.env` file in the `ada_ingestion_system` folder (you can copy the `.env.example` file)
- `credentials.env` at the root of the repository (you can copy the `credentials.env.example` file)

By default, the credentials to run those services on Docker Compose are the same as in the `credentials.env.example` and `.env.example` files, except
for the seaweedFS service.

For the seaweedFS service, you need to go to the config/seaweedfs folder and create a `s3_config.json` file
based on the same model as the `s3_config.json.example` file.
The credentials that you will put will give you access to the s3 service of seaweedFS.

Here are the env variables with the default values that work for Docker Compose:

- In `ada_ingestion_system/.env`:

  ```env
  # Redis configuration
  REDIS_HOST=localhost
  REDIS_PORT=6379
  REDIS_PASSWORD=redis_password
  REDIS_QUEUE_NAME=ada_ingestion_queue

  # Worker configuration
  MAX_CONCURRENT_INGESTIONS=2
  ```

- In `credentials.env`:

  ```env
  # For Ingestion, set INGESTION_DB_URL (required):
  INGESTION_DB_URL=postgresql://postgres:ada_password@localhost:5432/ada_ingestion

  # For Traces, set TRACES_DB_URL (required):
  TRACES_DB_URL=postgresql://postgres:ada_password@localhost:5432/ada_traces

  # FOR INGESTION QUEUE
  REDIS_HOST=localhost
  REDIS_PORT=6379
  REDIS_PASSWORD=redis_password
  REDIS_QUEUE_NAME=ada_ingestion_queue

  # DB for the backend
  ADA_DB_URL=postgresql://postgres:ada_password@localhost:5432/ada_backend

  # QDRANT
  QDRANT_CLUSTER_URL=http://localhost:6333
  QDRANT_API_KEY=secret_api_key
  
  # SeaweedFS
  # S3 CREDENTIALS FOR INGESTION
  S3_ENDPOINT_URL=http://localhost:8333
  S3_ACCESS_KEY_ID=your_s3_access_key_id
  S3_SECRET_ACCESS_KEY=your_s3_secret_access_key
  S3_BUCKET_NAME=s3-backend
  S3_REGION_NAME=us-east-1
  ```
You will need to put in the `S3_ACCESS_KEY_ID` and the `S3_SECRET_ACCESS_KEY` the same values as in the `s3_config.json` file you created earlier.
The `S3_BUCKET_NAME` is the name of the bucket created by the docker compose file, which is `s3-backend` by default.
If you need to use seaweedfs on another machine, you can change the S3_ENDPOINT_URL accordingly.
If you need to run the s3 service with amazon s3 or another s3-like service, you need to change those 5 variables.
Be careful, when using amazon s3, put the `S3_ENDPOINT_URL` to None, meaning:
```env
S3_ENDPOINT_URL=
```
By default, boto3 will use the amazon s3 endpoint.


In general, if you want to modify the credentials for any of those services,
update the Docker Compose file accordingly.

To launch the services, navigate to the `services` folder and run:

```bash
docker compose up -d
```

To stop the services:

```bash
docker compose down -v
```

To clean the Docker volume if you suspect corruption:

```bash
docker volume prune
```

### Set up and run Supabase service

Supabase is the service needed to link the FrontEnd and Backend.

We provide a `supabase` folder with the configuration.

Once Supabase-Cli is installed, go to the root of the repository and run:

```bash
supabase start
```

This will create and launch Supabase.  
⚠️ **Warning:** The terminal will display secret values needed for the `.env` files of the Backend and FrontEnd. Store them.

To view them again later:

```bash
supabase status
```

##### Put Supabase values in credentials.env file
Here are two important variables that you get in the terminal when running supabase:

- **anon key**: `ey_...`
- **service_role key**: `eyJ...`

You need to use them to to fill those environnement variables:
```env
SUPABASE_PROJECT_KEY=*anon-key*
SUPABASE_SERVICE_ROLE_SECRET_KEY=*service_role key*
```

You will also need to run the edge runtime Supabase service in another terminal:

```bash
supabase functions serve
```

Expected output:

```bash
Setting up Edge Functions runtime...
Serving functions on http://127.0.0.1:54321/functions/v1/<function-name>
Using supabase-edge-runtime-1.67.4 (compatible with Deno v1.45.2)
```

Visit:

```bash
http://localhost:54323/
```

Then:

- Create a bucket in the **Storage** tab.
- Create a user in the **Authentication** tab.
- Use the **Table Editor** to add your user to one of the existing organizations.

#### Video tutorial
[Here](https://youtu.be/m9WCJ5mMD6w) is a quick video tutorial on how to set up those three things

#### Create a bucket in Supabase

Go to the **Storage** tab → **New Bucket**, and set a name.

⚠️ **Recommended:** Use `"ada-backend"` (default for `SUPABASE_BUCKET_NAME` in the backend).

To use a different name, add:

```env
SUPABASE_BUCKET_NAME=my_new_bucket
```

In your `credentials.env`.

#### Create a user account

Go to the **Authentication** tab and register a user (email/password).  
In **Table Editor**, check the `auth_user_emails` table for your user’s ID.

Store your username and password in credentials.env:

```env
SUPABASE_USERNAME=xxx
SUPABASE_PASSWORD=xxx
```

#### Add user to an organization

Use the **organization_members** table.

- `user_id` = your user’s ID from `auth_user_emails`
- `org_id` = the ID of the desired organization (e.g., `DraftNRun-test-organization` or `test2-organization`)
- `role` = your role in the organization (put admin to have all the rights) 

#### Reset or stop Supabase

Reset database (clears data and buckets):

```bash
supabase db reset
```

Stop Supabase:

```bash
supabase stop
```

Clean Docker volume:

```bash
docker volume prune
```

At the end of this part, you should have filled those variables:

```env
SUPABASE_PROJECT_URL=http://localhost:54321
SUPABASE_PROJECT_KEY=*anon-key*
SUPABASE_SERVICE_ROLE_SECRET_KEY=*service_role key*

SUPABASE_USERNAME=xxx
SUPABASE_PASSWORD=xxx
SUPABASE_BUCKET_NAME=ada-backend
```


## Set up and run the backend

### Install Python packages

Use **UV**

1. [Install UV](https://docs.astral.sh/uv/getting-started/installation/#standalone-installer)
2. Create a virtual environment .venv:

```bash
uv venv
```
3. Activate it

```bash
source .venv/bin/activate
```
4. Install the packages

```bash
uv sync
```


### Credentials

Create the `credentials.env` file (copy from `credentials.env.example`).

Generate the secret keys for:
- `BACKEND_SECRET_KEY`

```bash
uv run python -c "import secrets; print(secrets.token_hex(32))"
```
- `FERNET_KEY`
```bash
uv run python -c "from cryptography.fernet import Fernet; print(Fernet.generate_key().decode())"
```

Fill Supabase values based on earlier [steps](#store-the-following-values):

```env
SUPABASE_PROJECT_URL=http://localhost:54321
SUPABASE_PROJECT_KEY=*anon-key*
SUPABASE_SERVICE_ROLE_SECRET_KEY=xxxx
SUPABASE_USERNAME=xxx@xxx.com
SUPABASE_PASSWORD=xxx
SUPABASE_BUCKET_NAME=ada-backend
```

Finally, generate with this script the INGESTION_API_KEY and the INGESTION_API_KEY_HASHED and put it in the credentials.env file:
```
uv run python -c "from ada_backend.services.api_key_service import _generate_api_key, _hash_key; key = _generate_api_key(); print('INGESTION_API_KEY =', key); print('INGESTION_API_KEY_HASHED =', _hash_key(key))"
```

```env
INGESTION_API_KEY=xxxx
INGESTION_API_KEY_HASHED=xxxx
```

#### Custom LLM Configuration
You can configure Draft'n run to use your own custom Large Language Model (LLM) service by adding the following variables to your `credentials.env` file:

```env
# Custom LLM configuration

CUSTOM_LLM_MODELS={"provider_name": {"model_name":["my-llm-1-model-name", "my-llm-2-model-name"], "base_url": "https://llm1.example.com/v1/", "api_key": "my_api_key}}

CUSTOM_EMBEDDING_MODELS={"provider_name": {"model_name":["my-embed-1-model-name", "my-embed-2-model-name"], "base_url": "https://embed1.example.com/v1/", "api_key": "my_api_key}}

```
**How it works:**  
If you set these variables, your custom model will appear as an option in the model selection dropdown after reseeding. When this model is selected, the backend will route requests to your custom LLM service instead of sending them to OpenAI or other providers.

#### Non-local version

Update these if using remote services:

```env
# QDRANT
QDRANT_CLUSTER_URL=xxxxx
QDRANT_API_KEY=xxxxx

# Supabase
SUPABASE_PROJECT_URL=http://localhost:54321
SUPABASE_PROJECT_KEY=xxxxx
SUPABASE_SERVICE_ROLE_SECRET_KEY=xxxx
SUPABASE_USERNAME=xxx@xxx.com
SUPABASE_PASSWORD=xxx
SUPABASE_BUCKET_NAME=ada-backend

# Redis
REDIS_HOST=xxxx
REDIS_PORT=6379
REDIS_PASSWORD=xxxx
REDIS_QUEUE_NAME=ada_ingestion_queue


# Ingestion
INGESTION_DB_URL=postgresql://postgres:ada_password@localhost:5432/ada_ingestion

# Backend DB
ADA_DB_URL=postgresql://postgres:ada_password@localhost:5432/ada_backend

# URL to run the backend app 
ADA_URL=http://localhost:8000
```

### Set up the database for backend and ingestion

Ensure Postgres is running.

Then:

```bash
make db-upgrade
make db-seed
make trace-db-upgrade
```

Run the backend:

```bash
make run-draftnrun-agents-backend
```

#### How to visualize the docs of the backend endpoints/admin console

Define in the credentials.env your username password:

```env
ADMIN_USERNAME=your-admin-username
ADMIN_PASSWORD=your-admin-password
```

Relaunch the backend run and then go to the following url:
```
ADA_URL/docs (documentation swagger)
ADA_URL/admin (admin console)
```
If you run locally, `ADA_URL` in your credentials.env should be 
```
ADA_URL=http://localhost:8000
```

#### Set up and run the ingestion worker

Ensure redis credentials are correctly set in both `.env` files.

Run the worker:

```bash
uv run python -m ada_ingestion_system.worker.main
```

## Developer Guide

### Logging convention

We use Python’s `logging` module with `logging-config.yaml` and `logger.py`.

#### Setup logging

At the app entry point:

```python
from logger import setup_logging

setup_logging()
```

#### Use logger

```python
import logging

LOGGER = logging.getLogger(__name__)

def some_function():
    LOGGER.info("Info message from some_function")
```

### Tracing

For more details, see the [tracing documentation](engine/trace/README.md).

## AI Models
AI models are the primary agents that you can run


- **AI Agent**: Agent that handle conversation with tools access capacity
- **RAG** : Agent that retrieves information from documents to answer
- **LLM Call**: Templated LLM Call
- **Database Query Agent**: Agent able to interrogate a SQL database 

## Input
The input block is at the begining of each flow. It allows the user to determine what information the AI agent can use during the flow.


## Tools

Tools are available for the AI Agent. Note that the AI Agent can also have other AI models as tools

### Tool description

- **API call**: A generic API tool that can make HTTP requests to any API endpoint.
- **Internet Search with OpenAI**: Answer a question using web search.
- **SQL tool**: Builds SQL queries from natural language
- **RunSQLquery tool**: Builds and executes SQL queries
<|MERGE_RESOLUTION|>--- conflicted
+++ resolved
@@ -17,18 +17,11 @@
 
 To use the backend of the app, you will need to run a Docker Compose file that launches the following services:
 
-<<<<<<< HEAD
 - postgres (with 3 databases: ada_backend, ada_ingestion, ada_traces)
-- redis
-- qdrant
-- prometheus
-=======
-- postgres  
 - redis  
 - qdrant  
 - prometheus  
 - seaweedFS
->>>>>>> 7fed525c
 
 #### Credentials for the services
 

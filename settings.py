import os
import re
import json
from pathlib import Path
from typing import Any, Dict, Optional

import yaml
from pydantic_settings import BaseSettings, SettingsConfigDict
from dotenv import load_dotenv
from pydantic import model_validator, ValidationError
from urllib.parse import urlparse

BASE_DIR = Path(__file__).parent.resolve()
CHATBOT_CONFIG_TEMPLATE_VARS = {
    "base_dir": str(BASE_DIR),
}


def load_yaml(file_path: Path) -> Dict[str, Any]:
    if not file_path.exists():
        raise FileNotFoundError(f"YAML file not found: {file_path}")
    with open(file_path, "r") as file:
        content = file.read()

    def replace_template_vars(match: re.Match) -> str:
        var_name = match.group(1)
        if not var_name:
            return match.group(0)
        if var_name not in CHATBOT_CONFIG_TEMPLATE_VARS:
            raise ValueError(f"Unknown template variable: {var_name}")
        return CHATBOT_CONFIG_TEMPLATE_VARS[var_name]

    template_pattern = r"\${([^}]+)}"
    content = re.sub(template_pattern, replace_template_vars, content)
    return yaml.safe_load(content)


class BaseConfig(BaseSettings):
    OPENAI_API_KEY: Optional[str] = None
    MISTRAL_API_KEY: Optional[str] = None
    GOOGLE_API_KEY: Optional[str] = None
    GOOGLE_BASE_URL: Optional[str] = None

    COHERE_API_KEY: Optional[str] = None

    SNOWFLAKE_ACCOUNT: Optional[str] = None
    SNOWFLAKE_USER: Optional[str] = None
    SNOWFLAKE_PASSWORD: Optional[str] = None

    QDRANT_CLUSTER_URL: Optional[str] = None
    QDRANT_API_KEY: Optional[str] = None

    TAVILY_API_KEY: Optional[str] = None
    E2B_API_KEY: Optional[str] = None

    CUSTOM_LLM_MODELS: Optional[str] = None
    CUSTOM_EMBEDDING_MODELS: Optional[str] = None

    @property
    def custom_llm_models(self) -> dict[str, str]:
        if self.CUSTOM_LLM_MODELS is None:
            return {}
        return json.loads(self.CUSTOM_LLM_MODELS)

    @property
    def custom_embedding_models(self) -> dict[str, str]:
        if self.CUSTOM_EMBEDDING_MODELS is None:
            return {}
        return json.loads(self.CUSTOM_EMBEDDING_MODELS)

    FERNET_KEY: Optional[str] = None
    BACKEND_SECRET_KEY: Optional[str] = None
    RELOAD_SCOPEO_AGENTS_BACKEND: bool = False
    ADMIN_USERNAME: Optional[str] = None
    ADMIN_PASSWORD: Optional[str] = None
    ADA_API_KEY: Optional[str] = None

    # Database settings
    ADA_DB_DRIVER: str = "sqlite"
    ADA_DB_HOST: Optional[str] = None
    ADA_DB_PORT: int = 5432
    ADA_DB_USER: Optional[str] = None
    ADA_DB_PASSWORD: Optional[str] = None
    ADA_DB_NAME: Optional[str] = None
    ADA_DB_URL: Optional[str] = None

    # Ingestion database settings
    INGESTION_DB_URL: Optional[str] = None

    SUPABASE_PROJECT_URL: Optional[str] = None
    SUPABASE_PROJECT_KEY: Optional[str] = None
    SUPABASE_SERVICE_ROLE_SECRET_KEY: Optional[str] = None
    CORS_ALLOW_ORIGINS: str = (
        "http://localhost:3000,http://localhost:5173,http://127.0.0.1:3000,http://127.0.0.1:5173,*"
    )

    SUPABASE_USERNAME: Optional[str] = None
    SUPABASE_PASSWORD: Optional[str] = None

    SUPABASE_BUCKET_NAME: Optional[str] = None

    TEST_USER_EMAIL: Optional[str] = None
    TEST_USER_PASSWORD: Optional[str] = None

    INGESTION_API_KEY: Optional[str] = None
    INGESTION_API_KEY_HASHED: Optional[str] = None
    ADA_URL: Optional[str] = None

    # Redis configuration
    REDIS_HOST: Optional[str] = None
    REDIS_PORT: int = 6379
    REDIS_PASSWORD: Optional[str] = None
    REDIS_QUEUE_NAME: str = "ada_ingestion_queue"

<<<<<<< HEAD
    # S3 configuration
    S3_ENDPOINT_URL: Optional[str] = None
    S3_ACCESS_KEY_ID: Optional[str] = None
    S3_SECRET_ACCESS_KEY: Optional[str] = None
    S3_BUCKET_NAME: Optional[str] = None
    S3_REGION_NAME: Optional[str] = None
=======
    # Ingestion parameters
    ZOOM_INGESTION: float = 3.0
    NUMBER_OF_IMAGES_TO_DETERMINE_TYPE_OF_DOCUMENT: int = 5
    ENFORCE_PAGE_BY_PAGE_INGESTION: bool = False
>>>>>>> 7d42ae00

    @model_validator(mode="after")
    @classmethod
    def sync_db_settings(cls, values):
        url = values.ADA_DB_URL

        if values.ADA_DB_DRIVER == "sqlite":
            if not url:
                raise ValidationError("ADA_DB_URL is required for SQLite")
            return values

        has_url = bool(url)
        has_components = any([values.ADA_DB_HOST, values.ADA_DB_USER, values.ADA_DB_PASSWORD, values.ADA_DB_NAME])

        if has_url and has_components and values.ADA_DB_DRIVER != "sqlite":
            raise ValidationError("You cannot define ADA_DB_URL and individual components simultaneously")

        if url:
            parsed = urlparse(url)
            if parsed.scheme.startswith("postgresql"):
                values.ADA_DB_DRIVER = "postgresql"
                values.ADA_DB_HOST = parsed.hostname
                values.ADA_DB_PORT = parsed.port or 5432
                values.ADA_DB_USER = parsed.username
                values.ADA_DB_PASSWORD = parsed.password
                values.ADA_DB_NAME = parsed.path.lstrip("/") if parsed.path else None

        elif all(
            [values.ADA_DB_DRIVER, values.ADA_DB_HOST, values.ADA_DB_USER, values.ADA_DB_PASSWORD, values.ADA_DB_NAME]
        ):
            driver = values.ADA_DB_DRIVER
            host = values.ADA_DB_HOST
            port = values.ADA_DB_PORT or 5432
            user = values.ADA_DB_USER
            password = values.ADA_DB_PASSWORD
            name = values.ADA_DB_NAME

            values.ADA_DB_URL = f"{driver}://{user}:{password}@{host}:{port}/{name}"

        return values


class DevSettings(BaseConfig):
    model_config = SettingsConfigDict(
        env_file=str(BASE_DIR / "credentials.env"),
        env_file_encoding="utf-8",
        extra="ignore",
    )


class ProdSettings(BaseConfig):
    pass


class TestSettings(BaseConfig):
    pass


def get_settings() -> BaseConfig:
    env = os.getenv("APP_ENV", "dev")
    match env:
        case "dev":
            settings = DevSettings()
        case "prod":
            raise NotImplementedError("Production settings not implemented")
        case "test":
            settings = DevSettings()
        case _:
            raise ValueError("Invalid environment name")

    load_dotenv(
        dotenv_path=settings.model_config.get("env_file"),
        encoding=settings.model_config.get("env_file_encoding"),
        override=True,
    )
    return settings


settings = get_settings()<|MERGE_RESOLUTION|>--- conflicted
+++ resolved
@@ -112,19 +112,16 @@
     REDIS_PASSWORD: Optional[str] = None
     REDIS_QUEUE_NAME: str = "ada_ingestion_queue"
 
-<<<<<<< HEAD
     # S3 configuration
     S3_ENDPOINT_URL: Optional[str] = None
     S3_ACCESS_KEY_ID: Optional[str] = None
     S3_SECRET_ACCESS_KEY: Optional[str] = None
     S3_BUCKET_NAME: Optional[str] = None
     S3_REGION_NAME: Optional[str] = None
-=======
     # Ingestion parameters
     ZOOM_INGESTION: float = 3.0
     NUMBER_OF_IMAGES_TO_DETERMINE_TYPE_OF_DOCUMENT: int = 5
     ENFORCE_PAGE_BY_PAGE_INGESTION: bool = False
->>>>>>> 7d42ae00
 
     @model_validator(mode="after")
     @classmethod

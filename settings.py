import os
import re
import json
from pathlib import Path
from typing import Any, Dict, Optional

import yaml
from pydantic_settings import BaseSettings, SettingsConfigDict
from dotenv import load_dotenv
from pydantic import model_validator, ValidationError
from urllib.parse import urlparse

BASE_DIR = Path(__file__).parent.resolve()
CHATBOT_CONFIG_TEMPLATE_VARS = {
    "base_dir": str(BASE_DIR),
}
CUSTOM_MODELS_JSON_PATH = BASE_DIR / "custom_models.json"


def load_yaml(file_path: Path) -> Dict[str, Any]:
    if not file_path.exists():
        raise FileNotFoundError(f"YAML file not found: {file_path}")
    with open(file_path, "r") as file:
        content = file.read()

    def replace_template_vars(match: re.Match) -> str:
        var_name = match.group(1)
        if not var_name:
            return match.group(0)
        if var_name not in CHATBOT_CONFIG_TEMPLATE_VARS:
            raise ValueError(f"Unknown template variable: {var_name}")
        return CHATBOT_CONFIG_TEMPLATE_VARS[var_name]

    template_pattern = r"\${([^}]+)}"
    content = re.sub(template_pattern, replace_template_vars, content)
    return yaml.safe_load(content)


class BaseConfig(BaseSettings):
    OPENAI_API_KEY: Optional[str] = None
    MISTRAL_API_KEY: Optional[str] = None
    GOOGLE_API_KEY: Optional[str] = None
    GOOGLE_BASE_URL: Optional[str] = None
    CEREBRAS_API_KEY: Optional[str] = None
    CEREBRAS_BASE_URL: Optional[str] = None
    COHERE_API_KEY: Optional[str] = None

    SNOWFLAKE_ACCOUNT: Optional[str] = None
    SNOWFLAKE_USER: Optional[str] = None
    SNOWFLAKE_PASSWORD: Optional[str] = None

    QDRANT_CLUSTER_URL: Optional[str] = None
    QDRANT_API_KEY: Optional[str] = None

    TAVILY_API_KEY: Optional[str] = None
    E2B_API_KEY: Optional[str] = None

    @property
    def custom_models(self) -> dict[str, dict[str, Any]]:
        if not CUSTOM_MODELS_JSON_PATH.exists():
            return {}
        with open(CUSTOM_MODELS_JSON_PATH, "r") as file:
            custom_models = json.load(file)
            return custom_models

    FERNET_KEY: Optional[str] = None
    BACKEND_SECRET_KEY: Optional[str] = None
    RELOAD_SCOPEO_AGENTS_BACKEND: bool = False
    ADMIN_USERNAME: Optional[str] = None
    ADMIN_PASSWORD: Optional[str] = None
    ADA_API_KEY: Optional[str] = None

    # Database settings
    ADA_DB_DRIVER: str = "sqlite"
    ADA_DB_HOST: Optional[str] = None
    ADA_DB_PORT: int = 5432
    ADA_DB_USER: Optional[str] = None
    ADA_DB_PASSWORD: Optional[str] = None
    ADA_DB_NAME: Optional[str] = None
    ADA_DB_URL: Optional[str] = None

    # Ingestion database settings
    INGESTION_DB_URL: Optional[str] = None

    # Traces database settings
    TRACES_DB_URL: Optional[str] = None

    SUPABASE_PROJECT_URL: Optional[str] = None
    SUPABASE_PROJECT_KEY: Optional[str] = None
    SUPABASE_SERVICE_ROLE_SECRET_KEY: Optional[str] = None
    CORS_ALLOW_ORIGINS: str = (
        "http://localhost:3000,http://localhost:5173,http://127.0.0.1:3000,http://127.0.0.1:5173,*"
    )

    SUPABASE_USERNAME: Optional[str] = None
    SUPABASE_PASSWORD: Optional[str] = None

    SUPABASE_BUCKET_NAME: Optional[str] = None

    TEST_USER_EMAIL: Optional[str] = None
    TEST_USER_PASSWORD: Optional[str] = None

    INGESTION_API_KEY: Optional[str] = None
    INGESTION_API_KEY_HASHED: Optional[str] = None
    ADA_URL: Optional[str] = None

    # Redis configuration
    REDIS_HOST: Optional[str] = None
    REDIS_PORT: int = 6379
    REDIS_PASSWORD: Optional[str] = None
    REDIS_QUEUE_NAME: str = "ada_ingestion_queue"

    # S3 configuration
    S3_ENDPOINT_URL: Optional[str] = None
    S3_ACCESS_KEY_ID: Optional[str] = None
    S3_SECRET_ACCESS_KEY: Optional[str] = None
    S3_BUCKET_NAME: Optional[str] = None
    S3_REGION_NAME: Optional[str] = None

<<<<<<< HEAD
    # Google OAuth configuration
    GOOGLE_CLIENT_ID: Optional[str] = None
    GOOGLE_CLIENT_SECRET: Optional[str] = None
=======
    # Observability stack endpoints
    TEMPO_ENDPOINT: str = "http://localhost:4318/v1/traces"
    PROMETHEUS_URL: str = "http://localhost:9090"
    GRAFANA_URL: str = "http://localhost:3000"
    GF_SECURITY_ADMIN_USER: Optional[str] = None
    GF_SECURITY_ADMIN_PASSWORD: Optional[str] = None

    # Observability stack feature flag
    ENABLE_OBSERVABILITY_STACK: bool = False

    # Number of pages to detect document type
    NUMBER_OF_PAGES_TO_DETECT_DOCUMENT_TYPE: Optional[int] = 5
>>>>>>> 658d318f

    @model_validator(mode="after")
    @classmethod
    def sync_db_settings(cls, values):
        url = values.ADA_DB_URL

        if values.ADA_DB_DRIVER == "sqlite":
            if not url:
                raise ValidationError("ADA_DB_URL is required for SQLite")
            return values

        has_url = bool(url)
        has_components = any([values.ADA_DB_HOST, values.ADA_DB_USER, values.ADA_DB_PASSWORD, values.ADA_DB_NAME])

        if has_url and has_components and values.ADA_DB_DRIVER != "sqlite":
            raise ValidationError("You cannot define ADA_DB_URL and individual components simultaneously")

        if url:
            parsed = urlparse(url)
            if parsed.scheme.startswith("postgresql"):
                values.ADA_DB_DRIVER = "postgresql"
                values.ADA_DB_HOST = parsed.hostname
                values.ADA_DB_PORT = parsed.port or 5432
                values.ADA_DB_USER = parsed.username
                values.ADA_DB_PASSWORD = parsed.password
                values.ADA_DB_NAME = parsed.path.lstrip("/") if parsed.path else None

        elif all(
            [values.ADA_DB_DRIVER, values.ADA_DB_HOST, values.ADA_DB_USER, values.ADA_DB_PASSWORD, values.ADA_DB_NAME]
        ):
            driver = values.ADA_DB_DRIVER
            host = values.ADA_DB_HOST
            port = values.ADA_DB_PORT or 5432
            user = values.ADA_DB_USER
            password = values.ADA_DB_PASSWORD
            name = values.ADA_DB_NAME

            values.ADA_DB_URL = f"{driver}://{user}:{password}@{host}:{port}/{name}"

        return values


class DevSettings(BaseConfig):
    model_config = SettingsConfigDict(
        env_file=str(BASE_DIR / "credentials.env"),
        env_file_encoding="utf-8",
        extra="ignore",
    )


class ProdSettings(BaseConfig):
    pass


class TestSettings(BaseConfig):
    pass


def get_settings() -> BaseConfig:
    env = os.getenv("APP_ENV", "dev")
    match env:
        case "dev":
            settings = DevSettings()
        case "prod":
            raise NotImplementedError("Production settings not implemented")
        case "test":
            settings = DevSettings()
        case _:
            raise ValueError("Invalid environment name")

    load_dotenv(
        dotenv_path=settings.model_config.get("env_file"),
        encoding=settings.model_config.get("env_file_encoding"),
        override=True,
    )
    return settings


settings = get_settings()<|MERGE_RESOLUTION|>--- conflicted
+++ resolved
@@ -117,11 +117,10 @@
     S3_BUCKET_NAME: Optional[str] = None
     S3_REGION_NAME: Optional[str] = None
 
-<<<<<<< HEAD
     # Google OAuth configuration
     GOOGLE_CLIENT_ID: Optional[str] = None
     GOOGLE_CLIENT_SECRET: Optional[str] = None
-=======
+
     # Observability stack endpoints
     TEMPO_ENDPOINT: str = "http://localhost:4318/v1/traces"
     PROMETHEUS_URL: str = "http://localhost:9090"
@@ -134,7 +133,6 @@
 
     # Number of pages to detect document type
     NUMBER_OF_PAGES_TO_DETECT_DOCUMENT_TYPE: Optional[int] = 5
->>>>>>> 658d318f
 
     @model_validator(mode="after")
     @classmethod
